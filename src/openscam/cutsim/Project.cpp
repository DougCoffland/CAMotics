/******************************************************************************\

    OpenSCAM is an Open-Source CAM software.
    Copyright (C) 2011-2014 Joseph Coffland <joseph@cauldrondevelopment.com>

    This program is free software: you can redistribute it and/or modify
    it under the terms of the GNU General Public License as published by
    the Free Software Foundation, either version 2 of the License, or
    (at your option) any later version.

    This program is distributed in the hope that it will be useful,
    but WITHOUT ANY WARRANTY; without even the implied warranty of
    MERCHANTABILITY or FITNESS FOR A PARTICULAR PURPOSE.  See the
    GNU General Public License for more details.

    You should have received a copy of the GNU General Public License
    along with this program.  If not, see <http://www.gnu.org/licenses/>.

\******************************************************************************/

#include "Project.h"

#include "CutWorkpiece.h"
#include "Project.h"

#include <openscam/Geom.h>
#include <openscam/sim/ToolTable.h>
#include <openscam/cutsim/Sweep.h>

#include <cbang/os/SystemUtilities.h>
#include <cbang/time/Time.h>
#include <cbang/log/Logger.h>
#include <cbang/xml/XMLWriter.h>
#include <cbang/xml/XMLReader.h>
#include <cbang/config/EnumConstraint.h>
#include <cbang/debug/Debugger.h>

using namespace std;
using namespace cb;
using namespace OpenSCAM;


namespace {
  uint64_t getFileTime(const std::string &path) {
    return SystemUtilities::exists(path) ?
      SystemUtilities::getModificationTime(path) : 0;
  }
}


Project::Project(Options &_options, const std::string &filename) :
  options(_options), filename(filename), tools(new ToolTable),
  resolution(1), workpieceMargin(5), watch(true), lastWatch(0), dirty(false) {

  options.setAllowReset(true);

  options.pushCategory("Project");
  options.add("units", "Units used in project measurement",
              new EnumConstraint<ToolUnits>)->setDefault("mm");
  options.popCategory();

  options.pushCategory("Renderer");
  options.add("resolution-mode", "Automatically compute a reasonable renderer "
              "grid resolution.  Valid values are 'low', 'medium', 'high', "
              "'manual'.  If 'manual' then 'resolution' will be used.",
              new EnumConstraint<ResolutionMode>)->setDefault("medium");
  options.addTarget("resolution", resolution, "Renderer grid resolution");
  options.popCategory();

  options.pushCategory("NC Files");
  options.addTarget("watch", watch, "Watch input files for changes and "
                    "automatically reload");
  options.add("nc-files", "TPL/GCode files")->setType(Option::STRINGS_TYPE);
  options.popCategory();

  options.pushCategory("Workpiece");
  options.add("automatic-workpiece", "Automatically compute a cuboid "
              "workpiece based on the tool path boundary");
  options.addTarget("workpiece-margin", workpieceMargin,
                    "Percent margin around automatic workpiece");
  options.addTarget("workpiece-min", workpieceMin,
                    "Minimum bound of cuboid workpiece");
  options.addTarget("workpiece-max", workpieceMax,
                    "Maximum bound of cuboid workpiece");
  options.popCategory();

  if (!filename.empty()) load(filename);
}


Project::~Project() {}


void Project::markDirty() {
  dirty = true;
}


void Project::setFilename(const string &_filename) {
  if (_filename.empty() || filename == _filename) return;
  filename = _filename;
  markDirty();
}


string Project::getDirectory() const {
  return filename.empty() ? SystemUtilities::getcwd() :
    SystemUtilities::dirname(filename);
}


void Project::setUnits(ToolUnits units) {
  if (units == getUnits()) return;
  options["units"].set(units.toString());
  markDirty();
}


ToolUnits Project::getUnits() const {
  return ToolUnits::parse(options["units"]);
}


ResolutionMode Project::getResolutionMode() const {
  return ResolutionMode::parse(options["resolution-mode"]);
}


void Project::setResolutionMode(ResolutionMode x) {
  if (x == getResolutionMode()) return;

  options["resolution-mode"].set(x.toString());
  markDirty();
  updateResolution();
}


void Project::setResolution(double x) {
  if (x == getResolution()) return;

  options["resolution"].set(x);

  if (getResolutionMode() == ResolutionMode::RESOLUTION_MANUAL) markDirty();
}


void Project::updateResolution() {
  if (getResolutionMode() == ResolutionMode::RESOLUTION_MANUAL) return;

  Rectangle3R wpBounds = getWorkpieceBounds();
  if (wpBounds == Rectangle3R()) return;

  double divisor;
  switch (getResolutionMode()) {
  case ResolutionMode::RESOLUTION_LOW: divisor = 100000; break;
  case ResolutionMode::RESOLUTION_HIGH: divisor = 5000000; break;
  case ResolutionMode::RESOLUTION_VERY_HIGH: divisor = 10000000; break;
  default: divisor = 250000; break; // Medium
  }

  setResolution(pow(wpBounds.getVolume() / divisor, 1.0 / 3.0));
}


void Project::load(const string &_filename) {
  setFilename(_filename);

  if (SystemUtilities::exists(_filename)) {
    XMLReader reader;
    reader.addFactory("tool_table", tools.get());
    reader.read(filename, &options);

    // Default workpiece
    if (!options["automatic-workpiece"].hasValue())
      options["automatic-workpiece"].
        setDefault(workpieceMin.empty() && workpieceMax.empty());

    // Load NC files
    files.clear();
    Option::strings_t ncFiles = options["nc-files"].toStrings();
<<<<<<< HEAD
    for (unsigned i = 0; i < ncFiles.size(); i++)
      addFile(decodeFilename(ncFiles[i]));
=======
    options["nc-files"].reset();
    for (unsigned i = 0; i < ncFiles.size(); i++) {
      string relPath = decodeFilename(ncFiles[i]);
      addFile(SystemUtilities::absolute(getDirectory(), relPath));
    }
>>>>>>> fcadb5dc
  }

  markClean();
}


void Project::save(const string &_filename) {
  setFilename(_filename);

  // Set nc-files option
  options["nc-files"].reset();
  for (files_t::iterator it = files.begin(); it != files.end(); it++)
    options["nc-files"].append((*it)->getRelativePath());

  SmartPointer<iostream> stream = SystemUtilities::open(filename, ios::out);
  XMLWriter writer(*stream, true);

  writer.startElement("openscam");
  writer.comment("Note, all values are in mm regardless of 'units' option.");
  options.write(writer, 0);
  tools->write(writer);
  writer.endElement("openscam");

  markClean();
}


const SmartPointer<NCFile> &Project::getFile(unsigned index) const {
  unsigned count = 0;

  for (iterator it = begin(); it != end(); it++)
    if (count++ == index) return *it;

  THROWS("Invalid file index " << index);
}


SmartPointer<NCFile> Project::findFile(const string &filename) const {
  string abs = SystemUtilities::absolute(filename);
  for (iterator it = begin(); it != end(); it++)
    if ((*it)->getAbsolutePath() == abs) return *it;
  return 0;
}


void Project::addFile(const string &filename) {
  string abs = SystemUtilities::absolute(filename);
  if (!findFile(abs).isNull()) return; // Duplicate

  files.push_back(new NCFile(*this, abs));
  markDirty();
}


void Project::removeFile(unsigned index) {
  unsigned count = 0;
  for (files_t::iterator it = files.begin(); it != files.end(); it++)
    if (count++ == index) {
      files.erase(it);
      markDirty();
      break;
    }
}


bool Project::checkFiles() {
  bool changed = false;

  if (watch && lastWatch < Time::now()) {
    for (iterator it = begin(); it != end(); it++)
      if ((*it)->changed()) {
        LOG_INFO(1, "File changed: " << (*it)->getRelativePath());
        changed = true;
      }

    lastWatch = Time::now();
  }

  return changed;
}


void Project::updateAutomaticWorkpiece(ToolPath &path) {
  if (!getAutomaticWorkpiece()) return;
  setAutomaticWorkpiece(true);
  Rectangle3R wpBounds;

  // Guess workpiece bounds from cutting moves
  vector<SmartPointer<Sweep> > sweeps;
  vector<Rectangle3R> bboxes;

  for (unsigned i = 0; i < path.size(); i++) {
    const Move &move = path.at(i);

    if (move.getType() != MoveType::MOVE_RAPID) {
      unsigned tool = move.getTool();

      if (sweeps.size() <= tool) sweeps.resize(tool + 1);
      if (sweeps[tool].isNull()) sweeps[tool] = tools->get(tool)->getSweep();

      sweeps[tool]->getBBoxes(move.getStartPt(), move.getEndPt(), bboxes, 0);
    }
  }

  for (unsigned i = 0; i < bboxes.size(); i++) wpBounds.add(bboxes[i]);

  if (wpBounds == Rectangle3R()) return;

  // Start from z = 0
  Vector3R bMin = wpBounds.getMin();
  Vector3R bMax = wpBounds.getMax();
  wpBounds = Rectangle3R(bMin, Vector3R(bMax.x(), bMax.y(), 0));

  // At least a height of 2
  if (wpBounds.getHeight() < 2)
    wpBounds = Rectangle3R(Vector3R(bMin.x(), bMin.y(), bMax.z() - 2), bMax);

  if (wpBounds.isReal()) {
    // Margin
    Vector3R margin =
      wpBounds.getDimensions() * getWorkpieceMargin() / 100.0;
    wpBounds.add(wpBounds.getMin() - margin);
    wpBounds.add(wpBounds.getMax() + Vector3R(margin.x(), margin.y(), 0));

    setWorkpieceBounds(wpBounds);
  }
}


bool Project::getAutomaticWorkpiece() const {
  return (options["automatic-workpiece"].hasValue() &&
          options["automatic-workpiece"].toBoolean()) ||
    (workpieceMin.empty() && workpieceMax.empty());
}


void Project::setAutomaticWorkpiece(bool x) {
  if (getAutomaticWorkpiece() != x) markDirty();
  options["automatic-workpiece"].set(x);
}


void Project::setWorkpieceMargin(double x) {
  if (getWorkpieceMargin() == x) return;
  options["workpiece-margin"].set(x);
  markDirty();
}


void Project::setWorkpieceBounds(const Rectangle3R &bounds) {
  options["workpiece-min"].set(bounds.getMin().toString());
  options["workpiece-max"].set(bounds.getMax().toString());
  updateResolution();
  if (!getAutomaticWorkpiece()) markDirty();
}


Rectangle3R Project::getWorkpieceBounds() const {
  Vector3R wpMin = workpieceMin.empty() ? Vector3R() : Vector3R(workpieceMin);
  Vector3R wpMax = workpieceMax.empty() ? Vector3R() : Vector3R(workpieceMax);
  return Rectangle3R(wpMin, wpMax);
}


string Project::encodeFilename(const string &filename) {
  string result;

  for (unsigned i = 0; i < filename.size(); i++)
    switch (filename[i]) {
    case '\t': result += "%07"; break;
    case '\n': result += "%0A"; break;
    case '\v': result += "%0B"; break;
    case '\r': result += "%0D"; break;
    case '%': result += "%25"; break;
    case ' ': result += "%20"; break;
    default: result += filename[i]; break;
    }

  return result;
}


string Project::decodeFilename(const string &filename) {
  string result;

  for (unsigned i = 0; i < filename.size(); i++)
    if (filename[i] == '%' && i < filename.size() - 2) {
      result += (char)String::parseU8("0x" + filename.substr(i + 1, 2));
      i += 2;

    } else result += filename[i];

  return result;
}<|MERGE_RESOLUTION|>--- conflicted
+++ resolved
@@ -178,16 +178,10 @@
     // Load NC files
     files.clear();
     Option::strings_t ncFiles = options["nc-files"].toStrings();
-<<<<<<< HEAD
-    for (unsigned i = 0; i < ncFiles.size(); i++)
-      addFile(decodeFilename(ncFiles[i]));
-=======
-    options["nc-files"].reset();
     for (unsigned i = 0; i < ncFiles.size(); i++) {
       string relPath = decodeFilename(ncFiles[i]);
       addFile(SystemUtilities::absolute(getDirectory(), relPath));
     }
->>>>>>> fcadb5dc
   }
 
   markClean();
